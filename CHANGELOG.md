--- conflicted
+++ resolved
@@ -22,17 +22,12 @@
 * added `shared_credentials_file` and `profile` provider properties
 * storage: support configuration of `storage_access_key`/`storage_secret_key` keys from shared credentials file
 * redis: support `maxmemory_percent` in `yandex_mdb_redis_cluster`
-* compute: support updating host_affinity_rules in the `yandex_compute_instance` resource.
-<<<<<<< HEAD
-* storage: added `source_hash` property to `storage_object` resource 
+* storage: added `source_hash` property to `storage_object` resource
 * mongodb: changing `folder_id` attribute in `yandex_mdb_mongodb_cluster` moves MongoDB cluster to new folder
 * redis: changing `folder_id` attribute in `yandex_mdb_redis_cluster` moves Redis cluster to new folder
 * elasticsearch: changing `folder_id` attribute in `yandex_mdb_elasticsearch_cluster` moves Elasticsearch cluster to new folder
 * kafka: changing `folder_id` attribute in `yandex_mdb_kafka_cluster` moves Kafka cluster to new folder
 * clickhouse: changing `folder_id` attribute in `yandex_mdb_clickhouse_cluster` moves ClickHouse cluster to new folder
-=======
-* storage: added `source_hash` property to `storage_object` resource
->>>>>>> 0d1fa530
 
 BUG FIXES:
 * compute: fixed problem with changing health check type for `yandex_compute_instance_group`
